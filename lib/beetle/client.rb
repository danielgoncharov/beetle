--- conflicted
+++ resolved
@@ -72,7 +72,6 @@
       messages[name] = opts
     end
 
-<<<<<<< HEAD
     # registers a handler for a list of messages (which must have been registered
     # previously). The handler will be invoked when any of the given messages arrive on
     # the scubscriber.
@@ -95,11 +94,6 @@
       handler = args.shift
       raise ArgumentError.new("too many arguments for handler registration") unless args.empty?
       subscriber.register_handler(messages, opts, handler, &block)
-=======
-    # forwards the register_handler call to the subscriber
-    def register_handler(*args, &block)
-      subscriber.register_handler(*args, &block)
->>>>>>> 2f703ba0
     end
 
     def publish(message_name, data, opts={})
